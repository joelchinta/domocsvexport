import { chromium } from 'playwright';
import * as dotenv from 'dotenv';
import ExcelJS from 'exceljs';
import type { Cell } from 'exceljs';
import * as fs from 'fs';
import * as path from 'path';
import * as nodemailer from 'nodemailer';

// Load environment variables
dotenv.config();

// Validate required environment variables
const alwaysRequiredEnv = [
    'DOMO_BASE_URL', 'DOMO_USERNAME', 'DOMO_PASSWORD', 'DOMO_VENDOR_ID',
    'EMAIL_USER', 'EMAIL_TO'
];
for (const envVar of alwaysRequiredEnv) {
    if (!process.env[envVar]) {
        throw new Error(`Missing required environment variable: ${envVar}`);
    }
}

const hasBasicSmtpCreds = Boolean(
    process.env.EMAIL_HOST && process.env.EMAIL_PORT && process.env.EMAIL_PASS
);

const hasGoogleOAuthCreds = Boolean(
    process.env.GOOGLE_CLIENT_ID && process.env.GOOGLE_CLIENT_SECRET && process.env.GOOGLE_REFRESH_TOKEN
);

if (!hasBasicSmtpCreds && !hasGoogleOAuthCreds) {
    throw new Error('Missing email credentials: provide either EMAIL_HOST/EMAIL_PORT/EMAIL_PASS or GOOGLE_CLIENT_ID/GOOGLE_CLIENT_SECRET/GOOGLE_REFRESH_TOKEN');
}

<<<<<<< HEAD
const sensitiveEnvValues = [
    process.env.DOMO_BASE_URL,
    process.env.DOMO_USERNAME,
    process.env.DOMO_PASSWORD,
    process.env.DOMO_VENDOR_ID,
    process.env.EMAIL_USER,
    process.env.EMAIL_PASS,
    process.env.EMAIL_HOST,
    process.env.EMAIL_PORT,
    process.env.EMAIL_TO,
    process.env.EMAIL_SUBJECT,
    process.env.EMAIL_BODY,
    process.env.GOOGLE_CLIENT_ID,
    process.env.GOOGLE_CLIENT_SECRET,
    process.env.GOOGLE_REFRESH_TOKEN
].filter((value): value is string => Boolean(value));
=======
const SENSITIVE_ENV_KEYS = [
    'DOMO_BASE_URL',
    'DOMO_USERNAME',
    'DOMO_PASSWORD',
    'DOMO_VENDOR_ID',
    'EMAIL_USER',
    'EMAIL_PASS',
    'EMAIL_HOST',
    'EMAIL_PORT',
    'EMAIL_TO',
    'EMAIL_SUBJECT',
    'EMAIL_BODY',
    'GOOGLE_CLIENT_ID',
    'GOOGLE_CLIENT_SECRET',
    'GOOGLE_REFRESH_TOKEN'
] as const;

const sensitiveEnvValues = SENSITIVE_ENV_KEYS
    .map((key) => process.env[key])
    .filter((value): value is string => Boolean(value));
>>>>>>> 639f9ad6

function maskSensitiveData(value: string): string {
    return sensitiveEnvValues.reduce((masked, secret) => {
        if (!secret) {
            return masked;
        }
        return masked.split(secret).join('[REDACTED]');
    }, value);
}

function sanitizeError(error: unknown): string {
    if (error instanceof Error) {
        if (error.stack) {
            return maskSensitiveData(error.stack);
        }
        return maskSensitiveData(error.message);
    }

    if (typeof error === 'string') {
        return maskSensitiveData(error);
    }

    try {
        return maskSensitiveData(JSON.stringify(error));
    } catch {
        return 'Unknown error';
    }
}

function logSanitizedError(context: string, error: unknown) {
    console.error(`${context}: ${sanitizeError(error)}`);
}

function logSanitizedInfo(message: string) {
    console.log(maskSensitiveData(message));
}
<<<<<<< HEAD
=======

const SENSITIVE_ENV_KEYS = [
    'DOMO_BASE_URL',
    'DOMO_USERNAME',
    'DOMO_PASSWORD',
    'DOMO_VENDOR_ID',
    'EMAIL_USER',
    'EMAIL_PASS',
    'EMAIL_HOST',
    'EMAIL_PORT',
    'EMAIL_TO',
    'GOOGLE_CLIENT_ID',
    'GOOGLE_CLIENT_SECRET',
    'GOOGLE_REFRESH_TOKEN'
] as const;

const sensitiveEnvValues = SENSITIVE_ENV_KEYS
    .map((key) => process.env[key])
    .filter((value): value is string => Boolean(value));

function maskSensitiveData(value: string): string {
    return sensitiveEnvValues.reduce((masked, secret) => {
        if (!secret) {
            return masked;
        }
        return masked.split(secret).join('[REDACTED]');
    }, value);
}

function sanitizeError(error: unknown): string {
    if (error instanceof Error) {
        if (error.stack) {
            return maskSensitiveData(error.stack);
        }
        return maskSensitiveData(error.message);
    }

    if (typeof error === 'string') {
        return maskSensitiveData(error);
    }

    try {
        return maskSensitiveData(JSON.stringify(error));
    } catch {
        return 'Unknown error';
    }
}

function logSanitizedError(context: string, error: unknown) {
    console.error(`${context}: ${sanitizeError(error)}`);
}
>>>>>>> 639f9ad6

function ensureDirectoryExists(filePath: string) {
    const directory = path.dirname(filePath);
    if (!fs.existsSync(directory)) {
        fs.mkdirSync(directory, { recursive: true });
    }
}

function escapeCsvValue(value: string): string {
    const normalized = value.replace(/\r\n/g, '\n').replace(/\r/g, '\n');
    const escaped = normalized.replace(/"/g, '""');
    if (escaped.includes(',') || escaped.includes('"') || escaped.includes('\n')) {
        return `"${escaped}"`;
    }
    return escaped;
}

function getCellText(cell: Cell): string {
    if (cell.text) {
        return cell.text;
    }

    const value = cell.value as unknown;
    if (value === null || value === undefined) {
        return '';
    }

    if (value instanceof Date) {
        return value.toISOString();
    }

    if (typeof value === 'object') {
        if ('text' in value && typeof (value as { text?: unknown }).text === 'string') {
            return (value as { text: string }).text;
        }

        if ('richText' in value && Array.isArray((value as { richText?: Array<{ text: string }> }).richText)) {
            return ((value as { richText: Array<{ text: string }> }).richText)
                .map((part) => part.text)
                .join('');
        }

        if ('result' in value && (value as { result?: unknown }).result !== undefined && (value as { result?: unknown }).result !== null) {
            return String((value as { result: unknown }).result);
        }
    }

    return String(value);
}

async function convertXlsxToCsv(xlsxPath: string, csvPath: string) {
    const workbook = new ExcelJS.Workbook();
    await workbook.xlsx.readFile(xlsxPath);

    const worksheet = workbook.worksheets[0];
    if (!worksheet) {
        throw new Error('Downloaded workbook does not contain any worksheets.');
    }

    const columnCount = Math.max(worksheet.actualColumnCount, worksheet.columnCount);
    const rowCount = Math.max(worksheet.actualRowCount, worksheet.rowCount);
    const rows: string[] = [];

    for (let rowNumber = 1; rowNumber <= rowCount; rowNumber += 1) {
        const row = worksheet.getRow(rowNumber);
        const values: string[] = [];

        for (let column = 1; column <= columnCount; column += 1) {
            const cell = row.getCell(column);
            const text = getCellText(cell);
            values.push(escapeCsvValue(text));
        }

        while (values.length && values[values.length - 1] === '') {
            values.pop();
        }

        rows.push(values.join(','));
    }

    while (rows.length && rows[rows.length - 1] === '') {
        rows.pop();
    }

    await fs.promises.writeFile(csvPath, rows.join('\n'), 'utf8');
}

function formatTemplate(template: string, startDate: string, endDate: string) {
    return template
        .replaceAll('{startDate}', startDate)
        .replaceAll('{endDate}', endDate);
}

async function getGmailAccessToken(): Promise<string> {
    const params = new URLSearchParams({
        client_id: process.env.GOOGLE_CLIENT_ID!,
        client_secret: process.env.GOOGLE_CLIENT_SECRET!,
        refresh_token: process.env.GOOGLE_REFRESH_TOKEN!,
        grant_type: 'refresh_token'
    });

    const response = await fetch('https://oauth2.googleapis.com/token', {
        method: 'POST',
        headers: {
            'Content-Type': 'application/x-www-form-urlencoded'
        },
        body: params.toString()
    });

    if (!response.ok) {
        const errorBody = await response.text().catch(() => '<no body>');
        throw new Error(`Failed to fetch Gmail access token: ${response.status} ${response.statusText} - ${maskSensitiveData(errorBody)}`);
    }

    const tokenPayload = await response.json();
    const accessToken = tokenPayload.access_token as string | undefined;

    if (!accessToken) {
        throw new Error('Gmail token response did not include access_token');
    }

    return accessToken;
}

async function createEmailTransporter() {
    if (hasGoogleOAuthCreds) {
        const accessToken = await getGmailAccessToken();
        return nodemailer.createTransport({
            service: 'gmail',
            auth: {
                type: 'OAuth2',
                user: process.env.EMAIL_USER,
                clientId: process.env.GOOGLE_CLIENT_ID,
                clientSecret: process.env.GOOGLE_CLIENT_SECRET,
                refreshToken: process.env.GOOGLE_REFRESH_TOKEN,
                accessToken
            },
        });
    }

    return nodemailer.createTransport({
        host: process.env.EMAIL_HOST,
        port: parseInt(process.env.EMAIL_PORT!, 10),
        secure: process.env.EMAIL_PORT === '465',
        auth: {
            user: process.env.EMAIL_USER,
            pass: process.env.EMAIL_PASS,
        },
    });
}

async function sendReportEmail(csvPath: string, startDate: string, endDate: string) {
    const transporter = await createEmailTransporter();

    await transporter.verify();

    const recipients = process.env.EMAIL_TO!
        .split(',')
        .map(address => address.trim())
        .filter(Boolean);

    if (!recipients.length) {
        throw new Error('EMAIL_TO must contain at least one valid recipient address.');
    }

    const subjectTemplate = process.env.EMAIL_SUBJECT || 'Domo Export Report ({startDate} to {endDate})';
    const bodyTemplate = process.env.EMAIL_BODY || 'Please find attached the Domo export report for the period {startDate} to {endDate}.';

    const subject = formatTemplate(subjectTemplate, startDate, endDate);
    const body = formatTemplate(bodyTemplate, startDate, endDate);

    await transporter.sendMail({
        from: process.env.EMAIL_USER,
        to: recipients,
        subject,
        text: body,
        attachments: [
            {
                filename: path.basename(csvPath),
                path: csvPath
            }
        ]
    });

    return recipients.length;
}

async function getPreviousMondayAndSunday(): Promise<[string, string]> {
    const today = new Date();
    const lastMonday = new Date(today);
    // First, go back to this week's Monday
    lastMonday.setDate(today.getDate() - today.getDay() + 1);
    // Then go back one more week
    lastMonday.setDate(lastMonday.getDate() - 7);
    
    const lastSunday = new Date(lastMonday);
    lastSunday.setDate(lastMonday.getDate() + 6);

    // Format dates as YYYY-MM-DD
    const formatDate = (date: Date) => {
        return date.toISOString().split('T')[0];
    };

    return [formatDate(lastMonday), formatDate(lastSunday)];
}

async function main() {
    const browser = await chromium.launch({
        headless: true
    });

    try {
        const context = await browser.newContext();
        const page = await context.newPage();

        // Login
        await page.goto(`${process.env.DOMO_BASE_URL}/session/login`);
        await page.locator('input[name="username"]').click();
        await page.locator('input[name="username"]').fill(process.env.DOMO_USERNAME!);
        await page.locator('input[name="password"]').fill(process.env.DOMO_PASSWORD!);
        await page.getByRole('button', { name: 'Sign in' }).click();

        // Wait for login to complete
        await page.waitForTimeout(2000);

        // Get date range
        const [startDate, endDate] = await getPreviousMondayAndSunday();

        // Navigate directly to the transaction slip URL
        const url = `${process.env.DOMO_BASE_URL}/transactions/slipSingle/${process.env.DOMO_VENDOR_ID}/${startDate}/${endDate}/1`;
        await page.goto(url);

        // Wait for the page to load
        await page.waitForLoadState('networkidle');

        // Wait for table to load and export button to be visible
        await page.waitForSelector('.dt-button.buttons-excel');

        // Setup download promise before clicking the export button
        const downloadPromise = page.waitForEvent('download');
        
        // Click the Excel export button
        await page.click('.dt-button.buttons-excel');

        // Wait for the download to start and save the file
        const download = await downloadPromise;
        const xlsxPath = `./exporter/downloads/domo_export_${startDate}_to_${endDate}.xlsx`;
        ensureDirectoryExists(xlsxPath);
        await download.saveAs(xlsxPath);

        // Convert XLSX to CSV
        const csvPath = `./exporter/downloads/domo_export_${startDate}_to_${endDate}.csv`;

        await convertXlsxToCsv(xlsxPath, csvPath);

        // Delete the XLSX file if you don't need it
        await fs.promises.unlink(xlsxPath);

        // Send email with CSV attachment
        const recipientCount = await sendReportEmail(csvPath, startDate, endDate);

        logSanitizedInfo('Export completed successfully!');
        logSanitizedInfo(`Date range: ${startDate} to ${endDate}`);
        logSanitizedInfo(`File saved as: ${path.basename(csvPath)}`);
        logSanitizedInfo(`Email sent to ${recipientCount} recipient(s).`);

    } catch (error) {
        logSanitizedError('An error occurred', error);
        throw error;
    } finally {
        await browser.close();
    }
}

main().catch((error) => {
    logSanitizedError('Unhandled error in main', error);
    process.exitCode = 1;
});<|MERGE_RESOLUTION|>--- conflicted
+++ resolved
@@ -32,7 +32,6 @@
     throw new Error('Missing email credentials: provide either EMAIL_HOST/EMAIL_PORT/EMAIL_PASS or GOOGLE_CLIENT_ID/GOOGLE_CLIENT_SECRET/GOOGLE_REFRESH_TOKEN');
 }
 
-<<<<<<< HEAD
 const sensitiveEnvValues = [
     process.env.DOMO_BASE_URL,
     process.env.DOMO_USERNAME,
@@ -49,28 +48,6 @@
     process.env.GOOGLE_CLIENT_SECRET,
     process.env.GOOGLE_REFRESH_TOKEN
 ].filter((value): value is string => Boolean(value));
-=======
-const SENSITIVE_ENV_KEYS = [
-    'DOMO_BASE_URL',
-    'DOMO_USERNAME',
-    'DOMO_PASSWORD',
-    'DOMO_VENDOR_ID',
-    'EMAIL_USER',
-    'EMAIL_PASS',
-    'EMAIL_HOST',
-    'EMAIL_PORT',
-    'EMAIL_TO',
-    'EMAIL_SUBJECT',
-    'EMAIL_BODY',
-    'GOOGLE_CLIENT_ID',
-    'GOOGLE_CLIENT_SECRET',
-    'GOOGLE_REFRESH_TOKEN'
-] as const;
-
-const sensitiveEnvValues = SENSITIVE_ENV_KEYS
-    .map((key) => process.env[key])
-    .filter((value): value is string => Boolean(value));
->>>>>>> 639f9ad6
 
 function maskSensitiveData(value: string): string {
     return sensitiveEnvValues.reduce((masked, secret) => {
@@ -107,8 +84,6 @@
 function logSanitizedInfo(message: string) {
     console.log(maskSensitiveData(message));
 }
-<<<<<<< HEAD
-=======
 
 const SENSITIVE_ENV_KEYS = [
     'DOMO_BASE_URL',
@@ -160,7 +135,6 @@
 function logSanitizedError(context: string, error: unknown) {
     console.error(`${context}: ${sanitizeError(error)}`);
 }
->>>>>>> 639f9ad6
 
 function ensureDirectoryExists(filePath: string) {
     const directory = path.dirname(filePath);
